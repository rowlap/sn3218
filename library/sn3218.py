--- conflicted
+++ resolved
@@ -106,19 +106,6 @@
     i2c.write_i2c_block_data(I2C_ADDRESS, CMD_UPDATE, [0xFF])
 
 
-<<<<<<< HEAD
-try:
-    i2c = SMBus(i2c_bus_id())
-except IOError as e:
-    warntxt="""
-###### ###### ###### ###### ###### ###### ###### ######
-i2c initialization failed - is i2c enabled on this system?
-See https://github.com/pimoroni/sn3218/wiki/missing-i2c
-###### ###### ###### ###### ###### ###### ###### ######
-"""
-    warnings.warn(warntxt)
-    raise(e)
-=======
 def output_raw(values):
     """
     Outputs a new set of values to the driver.
@@ -137,8 +124,18 @@
     i2c.write_i2c_block_data(I2C_ADDRESS, CMD_UPDATE, [0xFF])
 
 
-i2c = SMBus(i2c_bus_id())
->>>>>>> 2555e707
+try:
+    i2c = SMBus(i2c_bus_id())
+except IOError as e:
+    warntxt="""
+###### ###### ###### ###### ###### ###### ###### ######
+i2c initialization failed - is i2c enabled on this system?
+See https://github.com/pimoroni/sn3218/wiki/missing-i2c
+###### ###### ###### ###### ###### ###### ###### ######
+"""
+    warnings.warn(warntxt)
+    raise(e)
+
 
 # generate a good default gamma table
 default_gamma_table = [int(pow(255, float(i - 1) / 255)) for i in range(256)]
