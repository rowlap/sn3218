import sys
import warnings

try:
    from smbus import SMBus
except ImportError:
    if sys.version_info[0] < 3:
        raise ImportError("This library requires python-smbus\nInstall with: sudo apt install python-smbus")
    elif sys.version_info[0] == 3:
        raise ImportError("This library requires python3-smbus\nInstall with: sudo apt install python3-smbus")

__version__ = '1.2.7'

I2C_ADDRESS = 0x54
CMD_ENABLE_OUTPUT = 0x00
CMD_SET_PWM_VALUES = 0x01
CMD_ENABLE_LEDS = 0x13
CMD_UPDATE = 0x16
CMD_RESET = 0x17


def i2c_bus_id():
    revision = ([l[12:-1] for l in open('/proc/cpuinfo', 'r').readlines() if l[:8] == "Revision"]+['0000'])[0]
    return 1 if int(revision, 16) >= 4 else 0


def enable():
    """
    Enables output.
    """
    i2c.write_i2c_block_data(I2C_ADDRESS, CMD_ENABLE_OUTPUT, [0x01])


def disable():
    """
    Disables output.
    """
    i2c.write_i2c_block_data(I2C_ADDRESS, CMD_ENABLE_OUTPUT, [0x00])


def reset():
    """
    Resets all internal registers.
    """
    i2c.write_i2c_block_data(I2C_ADDRESS, CMD_RESET, [0xFF])


def enable_leds(enable_mask):
    """
    Enables or disables each LED channel. The first 18 bit values are
    used to determine the state of each channel (1=on, 0=off) if fewer
    than 18 bits are provided the remaining channels are turned off.

    Args:
        enable_mask (int): up to 18 bits of data
    Raises:
        TypeError: if enable_mask is not an integer.
    """
    if not isinstance(enable_mask, int):
        raise TypeError("enable_mask must be an integer")

    i2c.write_i2c_block_data(I2C_ADDRESS, CMD_ENABLE_LEDS,
                             [enable_mask & 0x3F, (enable_mask >> 6) & 0x3F, (enable_mask >> 12) & 0X3F])
    i2c.write_i2c_block_data(I2C_ADDRESS, CMD_UPDATE, [0xFF])


def channel_gamma(channel, gamma_table):
    """
    Overrides the gamma table for a single channel.

    Args:
        channel (int): channel number
        gamma_table (list): list of 256 gamma correction values
    Raises:
        TypeError: if channel is not an integer.
        ValueError: if channel is not in the range 0..17.
        TypeError: if gamma_table is not a list.
    """
    global channel_gamma_table

    if not isinstance(channel, int):
        raise TypeError("channel must be an integer")

    if channel not in range(18):
        raise ValueError("channel be an integer in the range 0..17")

    if not isinstance(gamma_table, list) or len(gamma_table) != 256:
        raise TypeError("gamma_table must be a list of 256 integers")

    channel_gamma_table[channel] = gamma_table


def output(values):
    """
    Outputs a new set of values to the driver.

    Args:
        values (list): channel number
    Raises:
        TypeError: if values is not a list of 18 integers.
    """
    if not isinstance(values, list) or len(values) != 18:
        raise TypeError("values must be a list of 18 integers")

    i2c.write_i2c_block_data(I2C_ADDRESS, CMD_SET_PWM_VALUES, [channel_gamma_table[i][values[i]] for i in range(18)])
    i2c.write_i2c_block_data(I2C_ADDRESS, CMD_UPDATE, [0xFF])


def output_raw(values):
    """
    Outputs a new set of values to the driver.
    Similar to output(), but does not use channel_gamma_table.

    Args:
        values (list): channel number
    Raises:
        TypeError: if values is not a list of 18 integers.
    """
    # SMBus.write_i2c_block_data does the type check, so we don't have to
    if len(values) != 18:
        raise TypeError("values must be a list of 18 integers")

    i2c.write_i2c_block_data(I2C_ADDRESS, CMD_SET_PWM_VALUES, values)
    i2c.write_i2c_block_data(I2C_ADDRESS, CMD_UPDATE, [0xFF])


<<<<<<< HEAD
try:
    i2c = SMBus(i2c_bus_id())
except IOError as e:
    warntxt="""
###### ###### ###### ###### ###### ###### ###### ######
i2c initialization failed - is i2c enabled on this system?
See https://github.com/pimoroni/sn3218/wiki/missing-i2c
###### ###### ###### ###### ###### ###### ###### ######
"""
    warnings.warn(warntxt)
    raise(e)

=======
i2c = SMBus(i2c_bus_id())
>>>>>>> bd37e224

# generate a good default gamma table
default_gamma_table = [int(pow(255, float(i - 1) / 255)) for i in range(256)]
channel_gamma_table = [default_gamma_table] * 18

enable_leds(0b111111111111111111)

if __name__ == "__main__":
    print("sn3218 test cycles")

    import time
    import math

    # enable output
    enable()
    enable_leds(0b111111111111111111)

    print(">> test enable mask (on/off)")
    enable_mask = 0b000000000000000000
    output([0x10] * 18)
    for i in range(10):
        enable_mask = ~enable_mask
        enable_leds(enable_mask)
        time.sleep(0.15)

    print(">> test enable mask (odd/even)")
    enable_mask = 0b101010101010101010
    output([0x10] * 18)
    for i in range(10):
        enable_mask = ~enable_mask
        enable_leds(enable_mask)
        time.sleep(0.15)

    print(">> test enable mask (rotate)")
    enable_mask = 0b100000100000100000
    output([0x10] * 18)
    for i in range(10):
        enable_mask = ((enable_mask & 0x01) << 18) | enable_mask >> 1
        enable_leds(enable_mask)
        time.sleep(0.15)

    print(">> test gamma gradient")
    enable_mask = 0b111111111111111111
    enable_leds(enable_mask)
    for i in range(256):
        output([((j * (256//18)) + (i * (256//18))) % 256 for j in range(18)])
        time.sleep(0.01)

    print(">> test gamma fade")
    enable_mask = 0b111111111111111111
    enable_leds(enable_mask)
    for i in range(512):
        output([int((math.sin(float(i)/64.0) + 1.0) * 128.0)]*18)
        time.sleep(0.01)

    # turn everything off and disable output
    output([0 for i in range(18)])
    disable()<|MERGE_RESOLUTION|>--- conflicted
+++ resolved
@@ -124,7 +124,6 @@
     i2c.write_i2c_block_data(I2C_ADDRESS, CMD_UPDATE, [0xFF])
 
 
-<<<<<<< HEAD
 try:
     i2c = SMBus(i2c_bus_id())
 except IOError as e:
@@ -136,10 +135,6 @@
 """
     warnings.warn(warntxt)
     raise(e)
-
-=======
-i2c = SMBus(i2c_bus_id())
->>>>>>> bd37e224
 
 # generate a good default gamma table
 default_gamma_table = [int(pow(255, float(i - 1) / 255)) for i in range(256)]
